--- conflicted
+++ resolved
@@ -458,11 +458,7 @@
   // حجم الملصق: 102×49.5 مم
   const handleBulkPrintQR = () => {
     const selectedProductsList = products.filter(p => selectedProducts.has(p.id) && p.qrCode);
-<<<<<<< HEAD
-
-=======
-    
->>>>>>> 46500c8c
+
     if (selectedProductsList.length === 0) {
       notifications.custom.error('خطأ', 'لم يتم اختيار أي أصناف أو الأصناف المختارة لا تحتوي على QR Code');
       return;
@@ -471,38 +467,25 @@
     // تكرار الأصناف لملء 12 ملصق (2 أعمدة × 6 صفوف)
     const labelsToFill = 12;
     const labels = [];
-<<<<<<< HEAD
     // نملأ المصفوفة بالأصناف المختارة فقط، والباقي نتركه فارغاً (null)
-=======
->>>>>>> 46500c8c
     for (let i = 0; i < labelsToFill; i++) {
       if (i < selectedProductsList.length) {
         labels.push(selectedProductsList[i]);
       } else {
-<<<<<<< HEAD
         labels.push(null);
-=======
-        // إذا كان عدد الأصناف أقل من 12، نكرر الأصناف
-        labels.push(selectedProductsList[i % selectedProductsList.length]);
->>>>>>> 46500c8c
       }
     }
 
     const printWindow = window.open('', '_blank');
     if (!printWindow) return;
 
-<<<<<<< HEAD
     const labelsHTML = labels.map((product) => {
       // إذا كان العنصر فارغاً، نعرض ملصق فارغ للحفاظ على التخطيط
       if (!product) {
         return '<div class="label"></div>';
       }
 
-      return `
-=======
-    const labelsHTML = labels.map((product, index) => `
->>>>>>> 46500c8c
-      <div class="label">
+      return `<div class="label">
         <div class="qr-section">
           <img src="${product.qrCode}" alt="QR Code" class="qr-image" />
         </div>
@@ -512,12 +495,8 @@
           ${product.unitsPerBox ? `<div class="product-details">${product.unitsPerBox} م²/صندوق</div>` : ''}
           ${product.price?.sellPrice ? `<div class="product-price">${product.price.sellPrice} د.ل/م²</div>` : ''}
         </div>
-      </div>
-<<<<<<< HEAD
-    `}).join('');
-=======
-    `).join('');
->>>>>>> 46500c8c
+      </div>`;
+    }).join('');
 
     printWindow.document.write(`
       <!DOCTYPE html>
@@ -694,29 +673,18 @@
                   setSelectedProducts(new Set());
                 }
               }}
-<<<<<<< HEAD
               className={`flex items-center gap-2 px-4 py-2 rounded-lg transition-all duration-200 shadow-md hover:shadow-lg ${isBulkPrintMode
                 ? 'bg-orange-600 text-white hover:bg-orange-700'
                 : 'bg-gray-600 text-white hover:bg-gray-700'
                 }`}
-=======
-              className={`flex items-center gap-2 px-4 py-2 rounded-lg transition-all duration-200 shadow-md hover:shadow-lg ${
-                isBulkPrintMode
-                  ? 'bg-orange-600 text-white hover:bg-orange-700'
-                  : 'bg-gray-600 text-white hover:bg-gray-700'
-              }`}
->>>>>>> 46500c8c
             >
               <svg className="w-5 h-5" fill="none" stroke="currentColor" viewBox="0 0 24 24">
                 <path strokeLinecap="round" strokeLinejoin="round" strokeWidth={2} d="M9 12l2 2 4-4m6 2a9 9 0 11-18 0 9 9 0 0118 0z" />
               </svg>
               {isBulkPrintMode ? 'إلغاء الاختيار' : 'طباعة متعددة'}
             </button>
-<<<<<<< HEAD
-
-=======
-            
->>>>>>> 46500c8c
+
+
             {isBulkPrintMode && selectedProducts.size > 0 && (
               <button
                 onClick={handleBulkPrintQR}
@@ -728,11 +696,8 @@
                 طباعة ({selectedProducts.size})
               </button>
             )}
-<<<<<<< HEAD
-
-=======
-            
->>>>>>> 46500c8c
+
+
             <button
               onClick={() => setIsCreateModalOpen(true)}
               className="flex items-center gap-2 bg-primary-600 text-white px-4 py-2 rounded-lg hover:bg-primary-700 transition-all duration-200 shadow-md hover:shadow-lg"
@@ -1083,164 +1048,157 @@
                 </tr>
               ) : (
                 products.map((product) => (
-<<<<<<< HEAD
-                  <tr key={product.id} className={`hover:bg-background-hover transition-all duration-200 ${selectedProducts.has(product.id) ? 'bg-blue-50 dark:bg-blue-900/20' : ''
-                    }`}>
-=======
-                  <tr key={product.id} className={`hover:bg-background-hover transition-all duration-200 ${
-                    selectedProducts.has(product.id) ? 'bg-blue-50 dark:bg-blue-900/20' : ''
-                  }`}>
->>>>>>> 46500c8c
-                    {isBulkPrintMode && (
-                      <td className="px-3 sm:px-4 lg:px-6 py-4 text-center">
-                        <input
-                          type="checkbox"
-                          checked={selectedProducts.has(product.id)}
-                          onChange={() => toggleProductSelection(product.id)}
-                          disabled={!product.qrCode}
-                          className="w-4 h-4 text-primary-600 border-gray-300 rounded focus:ring-primary-500 disabled:opacity-50"
-                        />
-                      </td>
-                    )}
-                    <td className="px-3 sm:px-4 lg:px-6 py-4">
-                      <div className="flex items-center space-x-3 space-x-reverse">
-                        <div className="flex-shrink-0 h-8 w-8 sm:h-10 sm:w-10">
-                          <div className="h-8 w-8 sm:h-10 sm:w-10 rounded-full bg-primary-100 dark:bg-primary-900/30 text-primary-600 flex items-center justify-center">
-                            <ShoppingBag className="w-4 h-4 sm:w-5 sm:h-5" />
+                  <tr key={product.id} className={`hover:bg-background-hover transition-all duration-200 ${selectedProducts.has(product.id) ? 'bg-blue-50 dark:bg-blue-900/20' : ''}`}>
+                      {isBulkPrintMode && (
+                        <td className="px-3 sm:px-4 lg:px-6 py-4 text-center">
+                          <input
+                            type="checkbox"
+                            checked={selectedProducts.has(product.id)}
+                            onChange={() => toggleProductSelection(product.id)}
+                            disabled={!product.qrCode}
+                            className="w-4 h-4 text-primary-600 border-gray-300 rounded focus:ring-primary-500 disabled:opacity-50"
+                          />
+                        </td>
+                      )}
+                      <td className="px-3 sm:px-4 lg:px-6 py-4">
+                        <div className="flex items-center space-x-3 space-x-reverse">
+                          <div className="flex-shrink-0 h-8 w-8 sm:h-10 sm:w-10">
+                            <div className="h-8 w-8 sm:h-10 sm:w-10 rounded-full bg-primary-100 dark:bg-primary-900/30 text-primary-600 flex items-center justify-center">
+                              <ShoppingBag className="w-4 h-4 sm:w-5 sm:h-5" />
+                            </div>
+                          </div>
+                          <div className="min-w-0 flex-1">
+                            <div className="text-sm font-medium text-text-primary truncate">
+                              {product.name}
+                            </div>
+                            <div className="text-xs text-text-secondary sm:hidden">
+                              {product.unit || '-'} • {product.createdByCompany.name}
+                            </div>
                           </div>
                         </div>
-                        <div className="min-w-0 flex-1">
-                          <div className="text-sm font-medium text-text-primary truncate">
-                            {product.name}
+                      </td>
+                      <td className="px-3 sm:px-4 lg:px-6 py-4 text-sm text-text-primary">
+                        <code className="bg-background-tertiary px-2 py-1 rounded text-xs font-mono">
+                          {product.sku}
+                        </code>
+                      </td>
+                      <td className="px-3 sm:px-4 lg:px-6 py-4 text-sm text-text-primary hidden sm:table-cell">
+                        <span className="inline-flex px-2 py-1 text-xs font-medium bg-gray-100 dark:bg-gray-800 rounded-full">
+                          {product.unit || '-'}
+                        </span>
+                      </td>
+                      <td className="px-3 sm:px-4 lg:px-6 py-4 text-sm text-text-primary">
+                        <div className="flex flex-col items-start">
+                          <span className={`inline-flex px-2 py-1 text-xs font-semibold rounded-full ${(product.stock?.[0]?.boxes || 0) > 0
+                            ? 'bg-success-100 dark:bg-success-900/30 text-success-800 dark:text-success-200'
+                            : 'bg-error-100 dark:bg-error-900/30 text-error-800 dark:text-error-200'
+                            }`}>
+                            {formatArabicQuantity(product.stock?.[0]?.boxes || 0)}
+                          </span>
+                          <span className="text-xs text-text-secondary mt-1">
+                            {product.unit === 'صندوق' ? 'صندوق' : (product.unit || 'وحدة')}
+                          </span>
+                        </div>
+                      </td>
+                      <td className="px-3 sm:px-4 lg:px-6 py-4 text-sm text-gray-900 hidden md:table-cell">
+                        {product.unit === 'صندوق' && product.unitsPerBox ? (
+                          <div className="text-center">
+                            <div className="font-medium text-blue-600 text-sm">
+                              {formatArabicArea(Number(product.stock?.[0]?.boxes || 0) * Number(product.unitsPerBox))} م²
+                            </div>
+                            <div className="text-xs text-gray-500 mt-1">
+                              {formatArabicArea(product.unitsPerBox)} م² × {formatArabicQuantity(product.stock?.[0]?.boxes || 0)}
+                            </div>
                           </div>
-                          <div className="text-xs text-text-secondary sm:hidden">
-                            {product.unit || '-'} • {product.createdByCompany.name}
-                          </div>
+                        ) : (
+                          <span className="text-gray-400 text-center block">-</span>
+                        )}
+                      </td>
+                      <td className="px-3 sm:px-4 lg:px-6 py-4 text-sm text-gray-900">
+                        <div className="font-medium text-green-600">
+                          {product.price?.sellPrice
+                            ? formatArabicCurrency(product.price.sellPrice)
+                            : '-'}
                         </div>
-                      </div>
-                    </td>
-                    <td className="px-3 sm:px-4 lg:px-6 py-4 text-sm text-text-primary">
-                      <code className="bg-background-tertiary px-2 py-1 rounded text-xs font-mono">
-                        {product.sku}
-                      </code>
-                    </td>
-                    <td className="px-3 sm:px-4 lg:px-6 py-4 text-sm text-text-primary hidden sm:table-cell">
-                      <span className="inline-flex px-2 py-1 text-xs font-medium bg-gray-100 dark:bg-gray-800 rounded-full">
-                        {product.unit || '-'}
-                      </span>
-                    </td>
-                    <td className="px-3 sm:px-4 lg:px-6 py-4 text-sm text-text-primary">
-                      <div className="flex flex-col items-start">
-                        <span className={`inline-flex px-2 py-1 text-xs font-semibold rounded-full ${(product.stock?.[0]?.boxes || 0) > 0
-                          ? 'bg-success-100 dark:bg-success-900/30 text-success-800 dark:text-success-200'
-                          : 'bg-error-100 dark:bg-error-900/30 text-error-800 dark:text-error-200'
-                          }`}>
-                          {formatArabicQuantity(product.stock?.[0]?.boxes || 0)}
+                      </td>
+                      <td className="px-3 sm:px-4 lg:px-6 py-4 text-sm text-gray-900 hidden lg:table-cell">
+                        <span className="inline-flex px-2 py-1 text-xs font-medium bg-blue-100 dark:bg-blue-900/30 text-blue-800 dark:text-blue-200 rounded-full">
+                          {product.createdByCompany.name}
                         </span>
-                        <span className="text-xs text-text-secondary mt-1">
-                          {product.unit === 'صندوق' ? 'صندوق' : (product.unit || 'وحدة')}
-                        </span>
-                      </div>
-                    </td>
-                    <td className="px-3 sm:px-4 lg:px-6 py-4 text-sm text-gray-900 hidden md:table-cell">
-                      {product.unit === 'صندوق' && product.unitsPerBox ? (
-                        <div className="text-center">
-                          <div className="font-medium text-blue-600 text-sm">
-                            {formatArabicArea(Number(product.stock?.[0]?.boxes || 0) * Number(product.unitsPerBox))} م²
-                          </div>
-                          <div className="text-xs text-gray-500 mt-1">
-                            {formatArabicArea(product.unitsPerBox)} م² × {formatArabicQuantity(product.stock?.[0]?.boxes || 0)}
-                          </div>
+                      </td>
+                      <td className="px-3 sm:px-4 lg:px-6 py-4 text-right text-sm font-medium">
+                        <div className="flex items-center justify-end gap-1 sm:gap-2">
+                          {/* الأزرار الأساسية - تظهر دائماً */}
+                          <button
+                            onClick={() => {
+                              setSelectedProduct(product);
+                              setIsEditModalOpen(true);
+                            }}
+                            className="text-blue-600 hover:text-blue-900 p-1.5 rounded-md hover:bg-blue-50 dark:hover:bg-blue-900/20 transition-colors"
+                            title="تعديل"
+                          >
+                            <Edit className="w-4 h-4" />
+                          </button>
+                          <button
+                            onClick={() => {
+                              setSelectedProduct(product);
+                              setIsStockModalOpen(true);
+                            }}
+                            className="text-green-600 hover:text-green-900 p-1.5 rounded-md hover:bg-green-50 dark:hover:bg-green-900/20 transition-colors"
+                            title="إدارة المخزون"
+                          >
+                            <ShoppingBag className="w-4 h-4" />
+                          </button>
+
+                          {/* الأزرار الإضافية - تظهر في الشاشات المتوسطة وما فوق */}
+                          <button
+                            onClick={() => {
+                              setSelectedProduct(product);
+                              setIsPriceModalOpen(true);
+                            }}
+                            className="text-purple-600 hover:text-purple-900 p-1.5 rounded-md hover:bg-purple-50 dark:hover:bg-purple-900/20 transition-colors hidden sm:block"
+                            title="إدارة السعر"
+                          >
+                            <DollarSign className="w-4 h-4" />
+                          </button>
+                          <button
+                            onClick={() => handleGenerateQR(product)}
+                            className="text-indigo-600 hover:text-indigo-900 p-1.5 rounded-md hover:bg-indigo-50 dark:hover:bg-indigo-900/20 transition-colors hidden md:block"
+                            title="عرض QR Code"
+                          >
+                            <svg className="w-4 h-4" fill="none" stroke="currentColor" viewBox="0 0 24 24">
+                              <path strokeLinecap="round" strokeLinejoin="round" strokeWidth={2} d="M12 4v1m6 11h2m-6 0h-2v4m0-11v3m0 0h.01M12 12h4.01M16 20h4M4 12h4m12 0h.01M5 8h2a1 1 0 001-1V5a1 1 0 00-1-1H5a1 1 0 00-1 1v2a1 1 0 001 1zm12 0h2a1 1 0 001-1V5a1 1 0 00-1-1h-2a1 1 0 00-1 1v2a1 1 0 001 1zM5 20h2a1 1 0 001-1v-2a1 1 0 00-1-1H5a1 1 0 00-1 1v2a1 1 0 001 1z" />
+                            </svg>
+                          </button>
+                          <button
+                            onClick={() => handlePrintQRDirect(product)}
+                            className="text-blue-600 hover:text-blue-900 p-1.5 rounded-md hover:bg-blue-50 dark:hover:bg-blue-900/20 transition-colors hidden lg:block"
+                            title="طباعة QR Code"
+                            disabled={!product.qrCode}
+                          >
+                            <svg className="w-4 h-4" fill="none" stroke="currentColor" viewBox="0 0 24 24">
+                              <path strokeLinecap="round" strokeLinejoin="round" strokeWidth={2} d="M17 17h2a2 2 0 002-2v-4a2 2 0 00-2-2H5a2 2 0 00-2 2v4a2 2 0 002 2h2m2 4h6a2 2 0 002-2v-4a2 2 0 00-2-2H9a2 2 0 00-2 2v4a2 2 0 002 2zm8-12V5a2 2 0 00-2-2H9a2 2 0 00-2 2v4h10z" />
+                            </svg>
+                          </button>
+
+                          {/* زر الحذف - يظهر في الشاشات الكبيرة فقط */}
+                          <button
+                            onClick={() => {
+                              setSelectedProduct(product);
+                              setIsDeleteModalOpen(true);
+                            }}
+                            className="text-red-600 hover:text-red-900 p-1.5 rounded-md hover:bg-red-50 dark:hover:bg-red-900/20 transition-colors hidden lg:block"
+                            title="حذف"
+                            disabled={isDeleting}
+                          >
+                            <Trash2 className="w-4 h-4" />
+                          </button>
                         </div>
-                      ) : (
-                        <span className="text-gray-400 text-center block">-</span>
-                      )}
-                    </td>
-                    <td className="px-3 sm:px-4 lg:px-6 py-4 text-sm text-gray-900">
-                      <div className="font-medium text-green-600">
-                        {product.price?.sellPrice
-                          ? formatArabicCurrency(product.price.sellPrice)
-                          : '-'}
-                      </div>
-                    </td>
-                    <td className="px-3 sm:px-4 lg:px-6 py-4 text-sm text-gray-900 hidden lg:table-cell">
-                      <span className="inline-flex px-2 py-1 text-xs font-medium bg-blue-100 dark:bg-blue-900/30 text-blue-800 dark:text-blue-200 rounded-full">
-                        {product.createdByCompany.name}
-                      </span>
-                    </td>
-                    <td className="px-3 sm:px-4 lg:px-6 py-4 text-right text-sm font-medium">
-                      <div className="flex items-center justify-end gap-1 sm:gap-2">
-                        {/* الأزرار الأساسية - تظهر دائماً */}
-                        <button
-                          onClick={() => {
-                            setSelectedProduct(product);
-                            setIsEditModalOpen(true);
-                          }}
-                          className="text-blue-600 hover:text-blue-900 p-1.5 rounded-md hover:bg-blue-50 dark:hover:bg-blue-900/20 transition-colors"
-                          title="تعديل"
-                        >
-                          <Edit className="w-4 h-4" />
-                        </button>
-                        <button
-                          onClick={() => {
-                            setSelectedProduct(product);
-                            setIsStockModalOpen(true);
-                          }}
-                          className="text-green-600 hover:text-green-900 p-1.5 rounded-md hover:bg-green-50 dark:hover:bg-green-900/20 transition-colors"
-                          title="إدارة المخزون"
-                        >
-                          <ShoppingBag className="w-4 h-4" />
-                        </button>
-
-                        {/* الأزرار الإضافية - تظهر في الشاشات المتوسطة وما فوق */}
-                        <button
-                          onClick={() => {
-                            setSelectedProduct(product);
-                            setIsPriceModalOpen(true);
-                          }}
-                          className="text-purple-600 hover:text-purple-900 p-1.5 rounded-md hover:bg-purple-50 dark:hover:bg-purple-900/20 transition-colors hidden sm:block"
-                          title="إدارة السعر"
-                        >
-                          <DollarSign className="w-4 h-4" />
-                        </button>
-                        <button
-                          onClick={() => handleGenerateQR(product)}
-                          className="text-indigo-600 hover:text-indigo-900 p-1.5 rounded-md hover:bg-indigo-50 dark:hover:bg-indigo-900/20 transition-colors hidden md:block"
-                          title="عرض QR Code"
-                        >
-                          <svg className="w-4 h-4" fill="none" stroke="currentColor" viewBox="0 0 24 24">
-                            <path strokeLinecap="round" strokeLinejoin="round" strokeWidth={2} d="M12 4v1m6 11h2m-6 0h-2v4m0-11v3m0 0h.01M12 12h4.01M16 20h4M4 12h4m12 0h.01M5 8h2a1 1 0 001-1V5a1 1 0 00-1-1H5a1 1 0 00-1 1v2a1 1 0 001 1zm12 0h2a1 1 0 001-1V5a1 1 0 00-1-1h-2a1 1 0 00-1 1v2a1 1 0 001 1zM5 20h2a1 1 0 001-1v-2a1 1 0 00-1-1H5a1 1 0 00-1 1v2a1 1 0 001 1z" />
-                          </svg>
-                        </button>
-                        <button
-                          onClick={() => handlePrintQRDirect(product)}
-                          className="text-blue-600 hover:text-blue-900 p-1.5 rounded-md hover:bg-blue-50 dark:hover:bg-blue-900/20 transition-colors hidden lg:block"
-                          title="طباعة QR Code"
-                          disabled={!product.qrCode}
-                        >
-                          <svg className="w-4 h-4" fill="none" stroke="currentColor" viewBox="0 0 24 24">
-                            <path strokeLinecap="round" strokeLinejoin="round" strokeWidth={2} d="M17 17h2a2 2 0 002-2v-4a2 2 0 00-2-2H5a2 2 0 00-2 2v4a2 2 0 002 2h2m2 4h6a2 2 0 002-2v-4a2 2 0 00-2-2H9a2 2 0 00-2 2v4a2 2 0 002 2zm8-12V5a2 2 0 00-2-2H9a2 2 0 00-2 2v4h10z" />
-                          </svg>
-                        </button>
-
-                        {/* زر الحذف - يظهر في الشاشات الكبيرة فقط */}
-                        <button
-                          onClick={() => {
-                            setSelectedProduct(product);
-                            setIsDeleteModalOpen(true);
-                          }}
-                          className="text-red-600 hover:text-red-900 p-1.5 rounded-md hover:bg-red-50 dark:hover:bg-red-900/20 transition-colors hidden lg:block"
-                          title="حذف"
-                          disabled={isDeleting}
-                        >
-                          <Trash2 className="w-4 h-4" />
-                        </button>
-                      </div>
-                    </td>
-                  </tr>
-                ))
+                      </td>
+                    </tr>
+                    ))
               )}
-            </tbody>
+                  </tbody>
           </table>
         </div>
 
